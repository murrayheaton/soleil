--- conflicted
+++ resolved
@@ -1,16 +1,11 @@
 # Content Module
 
-<<<<<<< HEAD
-## Overview
-The Content module handles all file parsing, organization, and instrument-based filtering for the band platform. It manages charts, audio files, and setlists with intelligent key mapping for transposing instruments.
-=======
 **Version:** 1.0.0  
 **Last Updated:** 2025-08-05  
 **Status:** Active
 
-## Purpose and Scope
-The Content module manages all music-related content including charts (sheet music), audio files, and setlists. It handles content parsing, organization, and instrument-based filtering.
->>>>>>> f1458a6a
+## Overview
+The Content module handles all file parsing, organization, and instrument-based filtering for the band platform. It manages charts, audio files, and setlists with intelligent key mapping for transposing instruments.
 
 ## Key Features
 - File parsing for charts and audio files
