@import "tailwindcss";

:root {
  --background: #ffffff;
  --foreground: #171717;
  --scale: 1;
}

@theme inline {
  --color-background: var(--background);
  --color-foreground: var(--foreground);
  --font-sans: var(--font-geist-sans);
  --font-mono: var(--font-geist-mono);
}

@media (prefers-color-scheme: dark) {
  :root {
    --background: #0a0a0a;
    --foreground: #ededed;
  }
}

body {
  background: var(--background);
  color: var(--foreground);
<<<<<<< HEAD
  font-family: "Inter", Arial, Helvetica, sans-serif;
=======
  font-family: Arial, Helvetica, sans-serif;
}

html {
  font-size: calc(16px * var(--scale));
>>>>>>> afb78105
}<|MERGE_RESOLUTION|>--- conflicted
+++ resolved
@@ -23,13 +23,9 @@
 body {
   background: var(--background);
   color: var(--foreground);
-<<<<<<< HEAD
   font-family: "Inter", Arial, Helvetica, sans-serif;
-=======
-  font-family: Arial, Helvetica, sans-serif;
 }
 
 html {
   font-size: calc(16px * var(--scale));
->>>>>>> afb78105
 }